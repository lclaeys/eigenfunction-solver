# eigenfunction-solver
<<<<<<< HEAD
Given a potential $V$, we want to compute the eigenfunctions and eigenvalues of $L = -\sigma\Delta + \langle \nabla V, \nabla \cdot\rangle$
=======
Given a potential $V$, we want to compute the eigenfunctions and eigenvalues of $L = -\Delta + \langle \nabla V, \nabla \cdot\rangle$
>>>>>>> 5d1ed80e
in order to solve the PDE $\partial_t u = -Lu$.

## Running guide

To set up environment first run
```
git clone https://github.com/lclaeys/eigenfunction-solver
cd ./eigenfunction-solver
chmod u+x ./prep.sh
./prep.sh
```<|MERGE_RESOLUTION|>--- conflicted
+++ resolved
@@ -1,9 +1,5 @@
 # eigenfunction-solver
-<<<<<<< HEAD
-Given a potential $V$, we want to compute the eigenfunctions and eigenvalues of $L = -\sigma\Delta + \langle \nabla V, \nabla \cdot\rangle$
-=======
 Given a potential $V$, we want to compute the eigenfunctions and eigenvalues of $L = -\Delta + \langle \nabla V, \nabla \cdot\rangle$
->>>>>>> 5d1ed80e
 in order to solve the PDE $\partial_t u = -Lu$.
 
 ## Running guide
